--- conflicted
+++ resolved
@@ -88,11 +88,7 @@
     "botocore>=1.31.57",
     'ibm-watsonx-ai>=1.1.2; python_version >= "3.10"',
     "ollama>=0.3.0",
-<<<<<<< HEAD
-    "ibm-watsonx-ai>=1.1.2",
     "sentencepiece"
-=======
->>>>>>> 43d9fc28
 ]
 azure = ["adlfs>=2024.2.0"]
 
